// Copyright 2019 Aporeto Inc.
// Licensed under the Apache License, Version 2.0 (the "License");
// you may not use this file except in compliance with the License.
// You may obtain a copy of the License at
//     http://www.apache.org/licenses/LICENSE-2.0
// Unless required by applicable law or agreed to in writing, software
// distributed under the License is distributed on an "AS IS" BASIS,
// WITHOUT WARRANTIES OR CONDITIONS OF ANY KIND, either express or implied.
// See the License for the specific language governing permissions and
// limitations under the License.

package tglib

import (
	"crypto/x509"
	"crypto/x509/pkix"
	"encoding/asn1"
	"encoding/pem"
	"testing"
	"time"

	. "github.com/smartystreets/goconvey/convey"
)

func TestIssue(t *testing.T) {

	Convey("Given I issue root ECDSA CA", t, func() {

		cacert, cakey, err := Issue(
			pkix.Name{CommonName: "my-ca"},
			OptIssueTypeCA(),
		)

		Convey("Then err should be nil", func() {
			So(err, ShouldBeNil)
		})

		Convey("Then cert should not be correct", func() {
			So(cacert, ShouldNotBeNil)
			x509cert, _ := ParseCertificate(pem.EncodeToMemory(cacert))
			So(x509cert.SignatureAlgorithm, ShouldEqual, x509.ECDSAWithSHA256)
			So(x509cert.PublicKeyAlgorithm, ShouldEqual, x509.ECDSA)
			So(x509cert.Subject.CommonName, ShouldEqual, "my-ca")
		})

		Convey("Then key should not be correct", func() {
			So(cakey, ShouldNotBeNil)
		})

		Convey("When I Issue a cert from that CA", func() {

			cert, _, err := Issue(
				pkix.Name{CommonName: "my-cert"},
				OptIssueSignerPEMBlock(cacert, cakey, ""),
				OptIssueTypeServerAuth(),
				OptIssueExtraExtensions([]pkix.Extension{
					{
						Id:    asn1.ObjectIdentifier{1, 3, 6, 1, 4, 1, 50798, 1, 1},
						Value: []byte("hello"),
					},
				}),
			)

			Convey("Then err should be nil", func() {
				So(err, ShouldBeNil)
			})

			Convey("When I verify the signature using a bad signing cert", func() {

				err := Verify([]byte("sup?"), pem.EncodeToMemory(cert), nil)

				Convey("Then err should be nil", func() {
					So(err, ShouldNotBeNil)
					So(err.Error(), ShouldEqual, `unable to append signing cert to the pool. api returned no specific reason`)
				})
			})

			Convey("When I verify the signature using a cert data", func() {

				err := Verify(pem.EncodeToMemory(cacert), []byte("sup?"), nil)

				Convey("Then err should be nil", func() {
					So(err, ShouldNotBeNil)
					So(err.Error(), ShouldEqual, `invalid certificate data`)
				})
			})

			Convey("When I verify the signature using a cert data content", func() {

				err := Verify(pem.EncodeToMemory(cacert), pem.EncodeToMemory(&pem.Block{}), nil)

				Convey("Then err should be nil", func() {
					So(err, ShouldNotBeNil)
<<<<<<< HEAD
					So(err.Error(), ShouldEqual, `unable to parse certificate: x509: malformed certificate`)
=======
					So(err.Error(), ShouldStartWith, `unable to parse certificate:`)
>>>>>>> fb6e83db
				})
			})

			Convey("When I verify the signature for any usage", func() {

				err := Verify(pem.EncodeToMemory(cacert), pem.EncodeToMemory(cert), nil)

				Convey("Then err should be nil", func() {
					So(err, ShouldBeNil)
				})
			})

			Convey("When I verify the signature for valid usage", func() {

				err := Verify(pem.EncodeToMemory(cacert), pem.EncodeToMemory(cert), []x509.ExtKeyUsage{x509.ExtKeyUsageServerAuth})

				Convey("Then err should be nil", func() {
					So(err, ShouldBeNil)
				})
			})

			Convey("When I verify the signature for specific missing usage", func() {

				err := Verify(pem.EncodeToMemory(cacert), pem.EncodeToMemory(cert), []x509.ExtKeyUsage{x509.ExtKeyUsageClientAuth})

				Convey("Then err should not be nil", func() {
					So(err, ShouldNotBeNil)
					So(err.Error(), ShouldEqual, "unable to verify child certificate: x509: certificate specifies an incompatible key usage")
				})
			})
		})

	})

	Convey("Given I issue root RSA CA", t, func() {

		cert, key, err := IssueCertiticate(
			nil,
			nil,
			RSAPrivateKeyGenerator,
			nil,
			nil,
			nil,
			nil,
			nil,
			nil,
			nil,
			"my-ca",
			nil,
			nil,
			time.Now(),
			time.Now().Add(2*time.Hour),
			x509.KeyUsageCRLSign|x509.KeyUsageCertSign,
			nil,
			x509.ECDSAWithSHA384,
			x509.ECDSA,
			true,
			nil,
		)

		Convey("Then err should be nil", func() {
			So(err, ShouldBeNil)
		})

		Convey("Then cert should not be correct", func() {
			So(cert, ShouldNotBeNil)
			x509cert, _ := ParseCertificate(pem.EncodeToMemory(cert))
			So(x509cert.SignatureAlgorithm, ShouldEqual, x509.SHA256WithRSA)
			So(x509cert.PublicKeyAlgorithm, ShouldEqual, x509.RSA)
			So(x509cert.Subject.CommonName, ShouldEqual, "my-ca")
		})

		Convey("Then key should not be correct", func() {
			So(key, ShouldNotBeNil)
		})
	})
}

func TestParseCertificates(t *testing.T) {

	Convey("Given I have a valid single certificate pem bytes", t, func() {

		pemdata := []byte(`-----BEGIN CERTIFICATE-----
MIIBSzCB8qADAgECAhB/m97PHhuMp31jkL82iaDTMAoGCCqGSM49BAMCMBcxFTAT
BgNVBAMTDHNpbmdsZS12YWxpZDAeFw0xOTA0MDMyMjA0MDlaFw0yOTAyMDkyMjA0
MDlaMBcxFTATBgNVBAMTDHNpbmdsZS12YWxpZDBZMBMGByqGSM49AgEGCCqGSM49
AwEHA0IABIuoCNWwV9sgOQlM3yCg5ZpO8tAg0qhp2CygD3lhRRR6SshuSzsHdpA/
RQogNbUzWhZzgeZ/3LdN97yUdh9ZWIGjIDAeMA4GA1UdDwEB/wQEAwIHgDAMBgNV
HRMBAf8EAjAAMAoGCCqGSM49BAMCA0gAMEUCIQCCgRiFFnSus15W8aFJl+f5W3Ey
dAj4VmjDEGz8NQisSQIgLTYqJrpjxT2/AQ7axw/GY2xl1CI43xpahnX+F0mq/tA=
-----END CERTIFICATE-----`)

		Convey("When I call ParseCertificates", func() {

			certs, err := ParseCertificates(pemdata)

			Convey("Then err should be nil", func() {
				So(err, ShouldBeNil)
			})

			Convey("Then certs should be correct", func() {
				So(len(certs), ShouldEqual, 1)
			})
		})
	})

	Convey("Given I have a invalid single certificate pem bytes", t, func() {

		pemdata := []byte(`-----BEGIN CERTIFICATE-----
HELLSzCB8qADAgECAhB/m97PHhuMp31jkL82iaDTMAoGCCqGSM49BAMCMBcxFTAT
BgNVBAMTDHNpbmdsZS12YWxpZDAeFw0xOTA0MDMyMjA0MDlaFw0yOTAyMDkyMjA0
MDlaMBcxFTATBgNVBAMTDHNpbmdsZS12YWxpZDBZMBMGByqGSM49AgEGCCqGSM49
AwEHA0IABIuoCNWwV9sgOQlM3yCg5ZpO8tAg0qhp2CygD3lhRRR6SshuSzsHdpA/
RQogNbUzWhZzgeZ/3LdN97yUdh9ZWIGjIDAeMA4GA1UdDwEB/wQEAwIHgDAMBgNV
HRMBAf8EAjAAMAoGCCqGSM49BAMCA0gAMEUCIQCCgRiFFnSus15W8aFJl+f5W3Ey
dAj4VmjDEGz8NQisSQIgLTYqJrpjxT2/AQ7axw/GY2xl1CI43xpahnX+F0mq/tA=
-----END CERTIFICATE-----`)

		Convey("When I call ParseCertificates", func() {

			certs, err := ParseCertificates(pemdata)

			Convey("Then err should not be nil", func() {
				So(err, ShouldNotBeNil)
<<<<<<< HEAD
				So(err.Error(), ShouldStartWith, "unable to parse certificate: x509: malformed certificate")
=======
				So(err.Error(), ShouldStartWith, "unable to parse certificate:")
>>>>>>> fb6e83db
			})

			Convey("Then certs should be correct", func() {
				So(len(certs), ShouldEqual, 0)
			})
		})
	})

	Convey("Given I have a invalid encoded single certificate pem bytes", t, func() {

		pemdata := []byte(`-----BEGIN CERTIFICATE-----
NO
-----END CERTIFICATE-----`)

		Convey("When I call ParseCertificates", func() {

			certs, err := ParseCertificates(pemdata)

			Convey("Then err should not be nil", func() {
				So(err, ShouldNotBeNil)
				So(err.Error(), ShouldEqual, "unable to parse certificate data: '-----BEGIN CERTIFICATE-----\nNO\n-----END CERTIFICATE-----'")
			})

			Convey("Then certs should be correct", func() {
				So(len(certs), ShouldEqual, 0)
			})
		})
	})

	Convey("Given I haveempty pem bytes", t, func() {

		pemdata := []byte(``)

		Convey("When I call ParseCertificates", func() {

			certs, err := ParseCertificates(pemdata)

			Convey("Then err should not be nil", func() {
				So(err, ShouldNotBeNil)
				So(err.Error(), ShouldEqual, "no certificate found in given data")
			})

			Convey("Then certs should be correct", func() {
				So(len(certs), ShouldEqual, 0)
			})
		})
	})

	Convey("Given I have a valid 2 certificates pem bytes", t, func() {

		pemdata := []byte(`-----BEGIN CERTIFICATE-----
MIIBSzCB8qADAgECAhB/m97PHhuMp31jkL82iaDTMAoGCCqGSM49BAMCMBcxFTAT
BgNVBAMTDHNpbmdsZS12YWxpZDAeFw0xOTA0MDMyMjA0MDlaFw0yOTAyMDkyMjA0
MDlaMBcxFTATBgNVBAMTDHNpbmdsZS12YWxpZDBZMBMGByqGSM49AgEGCCqGSM49
AwEHA0IABIuoCNWwV9sgOQlM3yCg5ZpO8tAg0qhp2CygD3lhRRR6SshuSzsHdpA/
RQogNbUzWhZzgeZ/3LdN97yUdh9ZWIGjIDAeMA4GA1UdDwEB/wQEAwIHgDAMBgNV
HRMBAf8EAjAAMAoGCCqGSM49BAMCA0gAMEUCIQCCgRiFFnSus15W8aFJl+f5W3Ey
dAj4VmjDEGz8NQisSQIgLTYqJrpjxT2/AQ7axw/GY2xl1CI43xpahnX+F0mq/tA=
-----END CERTIFICATE-----
-----BEGIN CERTIFICATE-----
MIIBSzCB8qADAgECAhB/m97PHhuMp31jkL82iaDTMAoGCCqGSM49BAMCMBcxFTAT
BgNVBAMTDHNpbmdsZS12YWxpZDAeFw0xOTA0MDMyMjA0MDlaFw0yOTAyMDkyMjA0
MDlaMBcxFTATBgNVBAMTDHNpbmdsZS12YWxpZDBZMBMGByqGSM49AgEGCCqGSM49
AwEHA0IABIuoCNWwV9sgOQlM3yCg5ZpO8tAg0qhp2CygD3lhRRR6SshuSzsHdpA/
RQogNbUzWhZzgeZ/3LdN97yUdh9ZWIGjIDAeMA4GA1UdDwEB/wQEAwIHgDAMBgNV
HRMBAf8EAjAAMAoGCCqGSM49BAMCA0gAMEUCIQCCgRiFFnSus15W8aFJl+f5W3Ey
dAj4VmjDEGz8NQisSQIgLTYqJrpjxT2/AQ7axw/GY2xl1CI43xpahnX+F0mq/tA=
-----END CERTIFICATE-----`)

		Convey("When I call ParseCertificates", func() {

			certs, err := ParseCertificates(pemdata)

			Convey("Then err should be nil", func() {
				So(err, ShouldBeNil)
			})

			Convey("Then certs should be correct", func() {
				So(len(certs), ShouldEqual, 2)
			})
		})
	})

	Convey("Given I have a invalid 2 certificates pem bytes", t, func() {

		pemdata := []byte(`-----BEGIN CERTIFICATE-----
MIIBSzCB8qADAgECAhB/m97PHhuMp31jkL82iaDTMAoGCCqGSM49BAMCMBcxFTAT
BgNVBAMTDHNpbmdsZS12YWxpZDAeFw0xOTA0MDMyMjA0MDlaFw0yOTAyMDkyMjA0
MDlaMBcxFTATBgNVBAMTDHNpbmdsZS12YWxpZDBZMBMGByqGSM49AgEGCCqGSM49
AwEHA0IABIuoCNWwV9sgOQlM3yCg5ZpO8tAg0qhp2CygD3lhRRR6SshuSzsHdpA/
RQogNbUzWhZzgeZ/3LdN97yUdh9ZWIGjIDAeMA4GA1UdDwEB/wQEAwIHgDAMBgNV
HRMBAf8EAjAAMAoGCCqGSM49BAMCA0gAMEUCIQCCgRiFFnSus15W8aFJl+f5W3Ey
dAj4VmjDEGz8NQisSQIgLTYqJrpjxT2/AQ7axw/GY2xl1CI43xpahnX+F0mq/tA=
-----END CERTIFICATE-----
-----BEGIN CERTIFICATE-----
NOOOO
-----END CERTIFICATE-----`)

		Convey("When I call ParseCertificates", func() {

			certs, err := ParseCertificates(pemdata)

			Convey("Then err should not be nil", func() {
				So(err, ShouldNotBeNil)
				So(err.Error(), ShouldEqual, "unable to parse certificate data: '-----BEGIN CERTIFICATE-----\nNOOOO\n-----END CERTIFICATE-----'")
			})

			Convey("Then certs should be correct", func() {
				So(len(certs), ShouldEqual, 0)
			})
		})
	})

}

func TestParseCertificate(t *testing.T) {

	Convey("Given I have a valid single certificate pem bytes", t, func() {

		pemdata := []byte(`-----BEGIN CERTIFICATE-----
MIIBSzCB8qADAgECAhB/m97PHhuMp31jkL82iaDTMAoGCCqGSM49BAMCMBcxFTAT
BgNVBAMTDHNpbmdsZS12YWxpZDAeFw0xOTA0MDMyMjA0MDlaFw0yOTAyMDkyMjA0
MDlaMBcxFTATBgNVBAMTDHNpbmdsZS12YWxpZDBZMBMGByqGSM49AgEGCCqGSM49
AwEHA0IABIuoCNWwV9sgOQlM3yCg5ZpO8tAg0qhp2CygD3lhRRR6SshuSzsHdpA/
RQogNbUzWhZzgeZ/3LdN97yUdh9ZWIGjIDAeMA4GA1UdDwEB/wQEAwIHgDAMBgNV
HRMBAf8EAjAAMAoGCCqGSM49BAMCA0gAMEUCIQCCgRiFFnSus15W8aFJl+f5W3Ey
dAj4VmjDEGz8NQisSQIgLTYqJrpjxT2/AQ7axw/GY2xl1CI43xpahnX+F0mq/tA=
-----END CERTIFICATE-----`)

		Convey("When I call ParseCertificate", func() {

			cert, err := ParseCertificate(pemdata)

			Convey("Then err should be nil", func() {
				So(err, ShouldBeNil)
			})

			Convey("Then certs should be correct", func() {
				So(cert, ShouldNotBeNil)
			})
		})
	})

	Convey("Given I have an empty single certificate pem bytes", t, func() {

		pemdata := []byte(``)

		Convey("When I call ParseCertificate", func() {

			cert, err := ParseCertificate(pemdata)

			Convey("Then err should not be nil", func() {
				So(err, ShouldNotBeNil)
				So(err.Error(), ShouldEqual, "no certificate found in given data")
			})

			Convey("Then certs should be nil", func() {
				So(cert, ShouldBeNil)
			})
		})
	})
}

func TestCertificatePEM(t *testing.T) {

	Convey("Given I have a valid path with single cert", t, func() {

		Convey("When I call ParseCertificatePEM", func() {

			cert, err := ParseCertificatePEM("./fixtures/single-valid-cert.pem")

			Convey("Then err should be nil", func() {
				So(err, ShouldBeNil)
			})

			Convey("Then cert should not be nil", func() {
				So(cert, ShouldNotBeNil)
			})
		})
	})

	Convey("Given I have a valid path with multiple cert", t, func() {

		Convey("When I call ParseCertificatePEM", func() {

			cert, err := ParseCertificatePEM("./fixtures/multiple-valid-cert.pem")

			Convey("Then err should be nil", func() {
				So(err, ShouldBeNil)
			})

			Convey("Then cert should not be nil", func() {
				So(cert, ShouldNotBeNil)
			})
		})
	})

	Convey("Given I have an invalid path", t, func() {

		Convey("When I call ParseCertificatePEM", func() {

			cert, err := ParseCertificatePEM("./fixtures/not.pem")

			Convey("Then err should not be nil", func() {
				So(err, ShouldNotBeNil)
				So(err.Error(), ShouldEqual, "unable to read pem file: open ./fixtures/not.pem: no such file or directory")
			})

			Convey("Then cert should be nil", func() {
				So(cert, ShouldBeNil)
			})
		})
	})
}

func TestCertificatePEMs(t *testing.T) {

	Convey("Given I have a valid path with single cert", t, func() {

		Convey("When I call ParseCertificatePEMs", func() {

			cert, err := ParseCertificatePEMs("./fixtures/single-valid-cert.pem")

			Convey("Then err should be nil", func() {
				So(err, ShouldBeNil)
			})

			Convey("Then cert should be correct", func() {
				So(len(cert), ShouldEqual, 1)
			})
		})
	})

	Convey("Given I have a valid path with multiple cert", t, func() {

		Convey("When I call ParseCertificatePEMs", func() {

			cert, err := ParseCertificatePEMs("./fixtures/multiple-valid-cert.pem")

			Convey("Then err should be nil", func() {
				So(err, ShouldBeNil)
			})

			Convey("Then cert should be correct", func() {
				So(len(cert), ShouldEqual, 2)
			})
		})
	})

	Convey("Given I have an invalid path", t, func() {

		Convey("When I call ParseCertificatePEMs", func() {

			cert, err := ParseCertificatePEMs("./fixtures/not.pem")

			Convey("Then err should not be nil", func() {
				So(err, ShouldNotBeNil)
				So(err.Error(), ShouldEqual, "unable to read pem file: open ./fixtures/not.pem: no such file or directory")
			})

			Convey("Then cert should be nil", func() {
				So(cert, ShouldBeNil)
			})
		})
	})
}

func TestReadCertificates(t *testing.T) {

	Convey("Given I have a valid single cert pem and valid unencrypted key", t, func() {

		pemcertdata := []byte(`-----BEGIN CERTIFICATE-----
MIIBSzCB8qADAgECAhB/m97PHhuMp31jkL82iaDTMAoGCCqGSM49BAMCMBcxFTAT
BgNVBAMTDHNpbmdsZS12YWxpZDAeFw0xOTA0MDMyMjA0MDlaFw0yOTAyMDkyMjA0
MDlaMBcxFTATBgNVBAMTDHNpbmdsZS12YWxpZDBZMBMGByqGSM49AgEGCCqGSM49
AwEHA0IABIuoCNWwV9sgOQlM3yCg5ZpO8tAg0qhp2CygD3lhRRR6SshuSzsHdpA/
RQogNbUzWhZzgeZ/3LdN97yUdh9ZWIGjIDAeMA4GA1UdDwEB/wQEAwIHgDAMBgNV
HRMBAf8EAjAAMAoGCCqGSM49BAMCA0gAMEUCIQCCgRiFFnSus15W8aFJl+f5W3Ey
dAj4VmjDEGz8NQisSQIgLTYqJrpjxT2/AQ7axw/GY2xl1CI43xpahnX+F0mq/tA=
-----END CERTIFICATE-----`)

		pemkeydata := []byte(`-----BEGIN EC PRIVATE KEY-----
MHcCAQEEIPXl916rXvtot4ZRN+uv3Y/CdD9VqWU1cTwLx5ybjDjwoAoGCCqGSM49
AwEHoUQDQgAEi6gI1bBX2yA5CUzfIKDlmk7y0CDSqGnYLKAPeWFFFHpKyG5LOwd2
kD9FCiA1tTNaFnOB5n/ct033vJR2H1lYgQ==
-----END EC PRIVATE KEY-----`)

		Convey("When I call ReadCertificates", func() {

			certs, key, err := ReadCertificates(pemcertdata, pemkeydata, "")

			Convey("Then err should be nil", func() {
				So(err, ShouldBeNil)
			})

			Convey("Then certs should be correct", func() {
				So(len(certs), ShouldEqual, 1)
			})

			Convey("Then key should be correct", func() {
				So(key, ShouldNotBeNil)
			})
		})
	})

	Convey("Given I have a valid single cert pem and valid encrypted key and valid password", t, func() {

		pemcertdata := []byte(`-----BEGIN CERTIFICATE-----
MIIBSzCB8qADAgECAhB/m97PHhuMp31jkL82iaDTMAoGCCqGSM49BAMCMBcxFTAT
BgNVBAMTDHNpbmdsZS12YWxpZDAeFw0xOTA0MDMyMjA0MDlaFw0yOTAyMDkyMjA0
MDlaMBcxFTATBgNVBAMTDHNpbmdsZS12YWxpZDBZMBMGByqGSM49AgEGCCqGSM49
AwEHA0IABIuoCNWwV9sgOQlM3yCg5ZpO8tAg0qhp2CygD3lhRRR6SshuSzsHdpA/
RQogNbUzWhZzgeZ/3LdN97yUdh9ZWIGjIDAeMA4GA1UdDwEB/wQEAwIHgDAMBgNV
HRMBAf8EAjAAMAoGCCqGSM49BAMCA0gAMEUCIQCCgRiFFnSus15W8aFJl+f5W3Ey
dAj4VmjDEGz8NQisSQIgLTYqJrpjxT2/AQ7axw/GY2xl1CI43xpahnX+F0mq/tA=
-----END CERTIFICATE-----`)

		pemkeydata := []byte(`-----BEGIN EC PRIVATE KEY-----
Proc-Type: 4,ENCRYPTED
DEK-Info: AES-256-CBC,1171146700781c20abde723841174005

MXY7uaLhfcLSUHytUu5ogGBRJnqRB1tdELobqKqWV30tJKk1dJKplMKMLbYvcxn/
yJNjFR1T1EBoNgfaFOTe9meFmp7KEJ0Ebx9421+NeAfSWjwlp03c1/oKiJSto8b3
0CSw1eQQmTa/wNnvpzOEM5qnlySrVBTLeNIbiB56NGc=
-----END EC PRIVATE KEY-----`)

		Convey("When I call ReadCertificates", func() {

			certs, key, err := ReadCertificates(pemcertdata, pemkeydata, "secret")

			Convey("Then err should be nil", func() {
				So(err, ShouldBeNil)
			})

			Convey("Then certs should be correct", func() {
				So(len(certs), ShouldEqual, 1)
			})

			Convey("Then key should be correct", func() {
				So(key, ShouldNotBeNil)
			})
		})
	})

	Convey("Given I have a valid single cert pem and valid encrypted key and wrong password", t, func() {

		pemcertdata := []byte(`-----BEGIN CERTIFICATE-----
MIIBSzCB8qADAgECAhB/m97PHhuMp31jkL82iaDTMAoGCCqGSM49BAMCMBcxFTAT
BgNVBAMTDHNpbmdsZS12YWxpZDAeFw0xOTA0MDMyMjA0MDlaFw0yOTAyMDkyMjA0
MDlaMBcxFTATBgNVBAMTDHNpbmdsZS12YWxpZDBZMBMGByqGSM49AgEGCCqGSM49
AwEHA0IABIuoCNWwV9sgOQlM3yCg5ZpO8tAg0qhp2CygD3lhRRR6SshuSzsHdpA/
RQogNbUzWhZzgeZ/3LdN97yUdh9ZWIGjIDAeMA4GA1UdDwEB/wQEAwIHgDAMBgNV
HRMBAf8EAjAAMAoGCCqGSM49BAMCA0gAMEUCIQCCgRiFFnSus15W8aFJl+f5W3Ey
dAj4VmjDEGz8NQisSQIgLTYqJrpjxT2/AQ7axw/GY2xl1CI43xpahnX+F0mq/tA=
-----END CERTIFICATE-----`)

		pemkeydata := []byte(`-----BEGIN EC PRIVATE KEY-----
Proc-Type: 4,ENCRYPTED
DEK-Info: AES-256-CBC,1171146700781c20abde723841174005

MXY7uaLhfcLSUHytUu5ogGBRJnqRB1tdELobqKqWV30tJKk1dJKplMKMLbYvcxn/
yJNjFR1T1EBoNgfaFOTe9meFmp7KEJ0Ebx9421+NeAfSWjwlp03c1/oKiJSto8b3
0CSw1eQQmTa/wNnvpzOEM5qnlySrVBTLeNIbiB56NGc=
-----END EC PRIVATE KEY-----`)

		Convey("When I call ReadCertificates", func() {

			certs, key, err := ReadCertificates(pemcertdata, pemkeydata, "not-secret")

			Convey("Then err should not be nil", func() {
				So(err, ShouldNotBeNil)
				So(err.Error(), ShouldEqual, "x509: decryption password incorrect")
			})

			Convey("Then certs should be correct", func() {
				So(len(certs), ShouldEqual, 0)
			})

			Convey("Then key should be correct", func() {
				So(key, ShouldBeNil)
			})
		})
	})

	Convey("Given I have a valid single cert pem and empty key", t, func() {

		pemcertdata := []byte(`-----BEGIN CERTIFICATE-----
MIIBSzCB8qADAgECAhB/m97PHhuMp31jkL82iaDTMAoGCCqGSM49BAMCMBcxFTAT
BgNVBAMTDHNpbmdsZS12YWxpZDAeFw0xOTA0MDMyMjA0MDlaFw0yOTAyMDkyMjA0
MDlaMBcxFTATBgNVBAMTDHNpbmdsZS12YWxpZDBZMBMGByqGSM49AgEGCCqGSM49
AwEHA0IABIuoCNWwV9sgOQlM3yCg5ZpO8tAg0qhp2CygD3lhRRR6SshuSzsHdpA/
RQogNbUzWhZzgeZ/3LdN97yUdh9ZWIGjIDAeMA4GA1UdDwEB/wQEAwIHgDAMBgNV
HRMBAf8EAjAAMAoGCCqGSM49BAMCA0gAMEUCIQCCgRiFFnSus15W8aFJl+f5W3Ey
dAj4VmjDEGz8NQisSQIgLTYqJrpjxT2/AQ7axw/GY2xl1CI43xpahnX+F0mq/tA=
-----END CERTIFICATE-----`)

		pemkeydata := []byte(``)

		Convey("When I call ReadCertificates", func() {

			certs, key, err := ReadCertificates(pemcertdata, pemkeydata, "not-secret")

			Convey("Then err should not be nil", func() {
				So(err, ShouldNotBeNil)
				So(err.Error(), ShouldEqual, "could not read key data from bytes: ''")
			})

			Convey("Then certs should be correct", func() {
				So(len(certs), ShouldEqual, 0)
			})

			Convey("Then key should be correct", func() {
				So(key, ShouldBeNil)
			})
		})
	})

	Convey("Given I have a empty cert pem and valid encrypted key", t, func() {

		pemcertdata := []byte(``)

		pemkeydata := []byte(`-----BEGIN EC PRIVATE KEY-----
MHcCAQEEIPXl916rXvtot4ZRN+uv3Y/CdD9VqWU1cTwLx5ybjDjwoAoGCCqGSM49
AwEHoUQDQgAEi6gI1bBX2yA5CUzfIKDlmk7y0CDSqGnYLKAPeWFFFHpKyG5LOwd2
kD9FCiA1tTNaFnOB5n/ct033vJR2H1lYgQ==
-----END EC PRIVATE KEY-----`)

		Convey("When I call ReadCertificates", func() {

			certs, key, err := ReadCertificates(pemcertdata, pemkeydata, "")

			Convey("Then err should not be nil", func() {
				So(err, ShouldNotBeNil)
				So(err.Error(), ShouldEqual, "tls: failed to find any PEM data in certificate input")
			})

			Convey("Then certs should be correct", func() {
				So(len(certs), ShouldEqual, 0)
			})

			Convey("Then key should be correct", func() {
				So(key, ShouldBeNil)
			})
		})
	})

	Convey("Given I have a invalid single cert pem and valid unencrypted key", t, func() {

		pemcertdata := []byte(`NO`)

		pemkeydata := []byte(`-----BEGIN EC PRIVATE KEY-----
MHcCAQEEIPXl916rXvtot4ZRN+uv3Y/CdD9VqWU1cTwLx5ybjDjwoAoGCCqGSM49
AwEHoUQDQgAEi6gI1bBX2yA5CUzfIKDlmk7y0CDSqGnYLKAPeWFFFHpKyG5LOwd2
kD9FCiA1tTNaFnOB5n/ct033vJR2H1lYgQ==
-----END EC PRIVATE KEY-----`)

		Convey("When I call ReadCertificates", func() {

			certs, key, err := ReadCertificates(pemcertdata, pemkeydata, "")

			Convey("Then err should not be nil", func() {
				So(err, ShouldNotBeNil)
				So(err.Error(), ShouldEqual, "tls: failed to find any PEM data in certificate input")
			})

			Convey("Then certs should be correct", func() {
				So(len(certs), ShouldEqual, 0)
			})

			Convey("Then key should be correct", func() {
				So(key, ShouldBeNil)
			})
		})
	})

	Convey("Given I have a invalid single cert pem content and valid unencrypted key", t, func() {

		pemcertdata := []byte(`-----BEGIN CERTIFICATE-----
NOOOSzCB8qADAgECAhB/m97PHhuMp31jkL82iaDTMAoGCCqGSM49BAMCMBcxFTAT
BgNVBAMTDHNpbmdsZS12YWxpZDAeFw0xOTA0MDMyMjA0MDlaFw0yOTAyMDkyMjA0
MDlaMBcxFTATBgNVBAMTDHNpbmdsZS12YWxpZDBZMBMGByqGSM49AgEGCCqGSM49
AwEHA0IABIuoCNWwV9sgOQlM3yCg5ZpO8tAg0qhp2CygD3lhRRR6SshuSzsHdpA/
RQogNbUzWhZzgeZ/3LdN97yUdh9ZWIGjIDAeMA4GA1UdDwEB/wQEAwIHgDAMBgNV
HRMBAf8EAjAAMAoGCCqGSM49BAMCA0gAMEUCIQCCgRiFFnSus15W8aFJl+f5W3Ey
dAj4VmjDEGz8NQisSQIgLTYqJrpjxT2/AQ7axw/GY2xl1CI43xpahnX+F0mq/tA=
-----END CERTIFICATE-----`)

		pemkeydata := []byte(`-----BEGIN EC PRIVATE KEY-----
MHcCAQEEIPXl916rXvtot4ZRN+uv3Y/CdD9VqWU1cTwLx5ybjDjwoAoGCCqGSM49
AwEHoUQDQgAEi6gI1bBX2yA5CUzfIKDlmk7y0CDSqGnYLKAPeWFFFHpKyG5LOwd2
kD9FCiA1tTNaFnOB5n/ct033vJR2H1lYgQ==
-----END EC PRIVATE KEY-----`)

		Convey("When I call ReadCertificates", func() {

			certs, key, err := ReadCertificates(pemcertdata, pemkeydata, "")

			Convey("Then err should not be nil", func() {
				So(err, ShouldNotBeNil)
<<<<<<< HEAD
				So(err.Error(), ShouldEqual, "x509: malformed certificate")
=======
>>>>>>> fb6e83db
			})

			Convey("Then certs should be correct", func() {
				So(len(certs), ShouldEqual, 0)
			})

			Convey("Then key should be correct", func() {
				So(key, ShouldBeNil)
			})
		})
	})

	Convey("Given I have a valid single cert pem and invalid unencrypted key", t, func() {

		pemcertdata := []byte(`-----BEGIN CERTIFICATE-----
MIIBSzCB8qADAgECAhB/m97PHhuMp31jkL82iaDTMAoGCCqGSM49BAMCMBcxFTAT
BgNVBAMTDHNpbmdsZS12YWxpZDAeFw0xOTA0MDMyMjA0MDlaFw0yOTAyMDkyMjA0
MDlaMBcxFTATBgNVBAMTDHNpbmdsZS12YWxpZDBZMBMGByqGSM49AgEGCCqGSM49
AwEHA0IABIuoCNWwV9sgOQlM3yCg5ZpO8tAg0qhp2CygD3lhRRR6SshuSzsHdpA/
RQogNbUzWhZzgeZ/3LdN97yUdh9ZWIGjIDAeMA4GA1UdDwEB/wQEAwIHgDAMBgNV
HRMBAf8EAjAAMAoGCCqGSM49BAMCA0gAMEUCIQCCgRiFFnSus15W8aFJl+f5W3Ey
dAj4VmjDEGz8NQisSQIgLTYqJrpjxT2/AQ7axw/GY2xl1CI43xpahnX+F0mq/tA=
-----END CERTIFICATE-----`)

		pemkeydata := []byte(`NO`)

		Convey("When I call ReadCertificates", func() {

			certs, key, err := ReadCertificates(pemcertdata, pemkeydata, "")

			Convey("Then err should not be nil", func() {
				So(err, ShouldNotBeNil)
				So(err.Error(), ShouldEqual, "could not read key data from bytes: 'NO'")
			})

			Convey("Then certs should be correct", func() {
				So(len(certs), ShouldEqual, 0)
			})

			Convey("Then key should be correct", func() {
				So(key, ShouldBeNil)
			})
		})
	})

	Convey("Given I have a valid single cert pem and multiple unencrypted key", t, func() {

		pemcertdata := []byte(`-----BEGIN CERTIFICATE-----
MIIBSzCB8qADAgECAhB/m97PHhuMp31jkL82iaDTMAoGCCqGSM49BAMCMBcxFTAT
BgNVBAMTDHNpbmdsZS12YWxpZDAeFw0xOTA0MDMyMjA0MDlaFw0yOTAyMDkyMjA0
MDlaMBcxFTATBgNVBAMTDHNpbmdsZS12YWxpZDBZMBMGByqGSM49AgEGCCqGSM49
AwEHA0IABIuoCNWwV9sgOQlM3yCg5ZpO8tAg0qhp2CygD3lhRRR6SshuSzsHdpA/
RQogNbUzWhZzgeZ/3LdN97yUdh9ZWIGjIDAeMA4GA1UdDwEB/wQEAwIHgDAMBgNV
HRMBAf8EAjAAMAoGCCqGSM49BAMCA0gAMEUCIQCCgRiFFnSus15W8aFJl+f5W3Ey
dAj4VmjDEGz8NQisSQIgLTYqJrpjxT2/AQ7axw/GY2xl1CI43xpahnX+F0mq/tA=
-----END CERTIFICATE-----`)

		pemkeydata := []byte(`-----BEGIN EC PRIVATE KEY-----
MHcCAQEEIPXl916rXvtot4ZRN+uv3Y/CdD9VqWU1cTwLx5ybjDjwoAoGCCqGSM49
AwEHoUQDQgAEi6gI1bBX2yA5CUzfIKDlmk7y0CDSqGnYLKAPeWFFFHpKyG5LOwd2
kD9FCiA1tTNaFnOB5n/ct033vJR2H1lYgQ==
-----END EC PRIVATE KEY-----
-----BEGIN EC PRIVATE KEY-----
MHcCAQEEIPXl916rXvtot4ZRN+uv3Y/CdD9VqWU1cTwLx5ybjDjwoAoGCCqGSM49
AwEHoUQDQgAEi6gI1bBX2yA5CUzfIKDlmk7y0CDSqGnYLKAPeWFFFHpKyG5LOwd2
kD9FCiA1tTNaFnOB5n/ct033vJR2H1lYgQ==
-----END EC PRIVATE KEY-----`)

		Convey("When I call ReadCertificates", func() {

			certs, key, err := ReadCertificates(pemcertdata, pemkeydata, "")

			Convey("Then err should not be nil", func() {
				So(err, ShouldNotBeNil)
				So(err.Error(), ShouldEqual, "multiple private keys found: this is not supported")
			})

			Convey("Then certs should be correct", func() {
				So(len(certs), ShouldEqual, 0)
			})

			Convey("Then key should be correct", func() {
				So(key, ShouldBeNil)
			})
		})
	})

	Convey("Given I have a valid single cert pem and valid unencrypted key", t, func() {

		pemcertdata := []byte(`-----BEGIN CERTIFICATE-----
MIIBSzCB8qADAgECAhB/m97PHhuMp31jkL82iaDTMAoGCCqGSM49BAMCMBcxFTAT
BgNVBAMTDHNpbmdsZS12YWxpZDAeFw0xOTA0MDMyMjA0MDlaFw0yOTAyMDkyMjA0
MDlaMBcxFTATBgNVBAMTDHNpbmdsZS12YWxpZDBZMBMGByqGSM49AgEGCCqGSM49
AwEHA0IABIuoCNWwV9sgOQlM3yCg5ZpO8tAg0qhp2CygD3lhRRR6SshuSzsHdpA/
RQogNbUzWhZzgeZ/3LdN97yUdh9ZWIGjIDAeMA4GA1UdDwEB/wQEAwIHgDAMBgNV
HRMBAf8EAjAAMAoGCCqGSM49BAMCA0gAMEUCIQCCgRiFFnSus15W8aFJl+f5W3Ey
dAj4VmjDEGz8NQisSQIgLTYqJrpjxT2/AQ7axw/GY2xl1CI43xpahnX+F0mq/tA=
-----END CERTIFICATE-----
-----BEGIN CERTIFICATE-----
MIIBSzCB8qADAgECAhB/m97PHhuMp31jkL82iaDTMAoGCCqGSM49BAMCMBcxFTAT
BgNVBAMTDHNpbmdsZS12YWxpZDAeFw0xOTA0MDMyMjA0MDlaFw0yOTAyMDkyMjA0
MDlaMBcxFTATBgNVBAMTDHNpbmdsZS12YWxpZDBZMBMGByqGSM49AgEGCCqGSM49
AwEHA0IABIuoCNWwV9sgOQlM3yCg5ZpO8tAg0qhp2CygD3lhRRR6SshuSzsHdpA/
RQogNbUzWhZzgeZ/3LdN97yUdh9ZWIGjIDAeMA4GA1UdDwEB/wQEAwIHgDAMBgNV
HRMBAf8EAjAAMAoGCCqGSM49BAMCA0gAMEUCIQCCgRiFFnSus15W8aFJl+f5W3Ey
dAj4VmjDEGz8NQisSQIgLTYqJrpjxT2/AQ7axw/GY2xl1CI43xpahnX+F0mq/tA=
-----END CERTIFICATE-----`)

		pemkeydata := []byte(`-----BEGIN EC PRIVATE KEY-----
MHcCAQEEIPXl916rXvtot4ZRN+uv3Y/CdD9VqWU1cTwLx5ybjDjwoAoGCCqGSM49
AwEHoUQDQgAEi6gI1bBX2yA5CUzfIKDlmk7y0CDSqGnYLKAPeWFFFHpKyG5LOwd2
kD9FCiA1tTNaFnOB5n/ct033vJR2H1lYgQ==
-----END EC PRIVATE KEY-----`)

		Convey("When I call ReadCertificates", func() {

			certs, key, err := ReadCertificates(pemcertdata, pemkeydata, "")

			Convey("Then err should be nil", func() {
				So(err, ShouldBeNil)
			})

			Convey("Then certs should be correct", func() {
				So(len(certs), ShouldEqual, 2)
			})

			Convey("Then key should be correct", func() {
				So(key, ShouldNotBeNil)
			})
		})
	})
}

func TestReadCertificate(t *testing.T) {

	Convey("Given I have a multiple pem data", t, func() {

		pemcertdata := []byte(`-----BEGIN CERTIFICATE-----
MIIBSzCB8qADAgECAhB/m97PHhuMp31jkL82iaDTMAoGCCqGSM49BAMCMBcxFTAT
BgNVBAMTDHNpbmdsZS12YWxpZDAeFw0xOTA0MDMyMjA0MDlaFw0yOTAyMDkyMjA0
MDlaMBcxFTATBgNVBAMTDHNpbmdsZS12YWxpZDBZMBMGByqGSM49AgEGCCqGSM49
AwEHA0IABIuoCNWwV9sgOQlM3yCg5ZpO8tAg0qhp2CygD3lhRRR6SshuSzsHdpA/
RQogNbUzWhZzgeZ/3LdN97yUdh9ZWIGjIDAeMA4GA1UdDwEB/wQEAwIHgDAMBgNV
HRMBAf8EAjAAMAoGCCqGSM49BAMCA0gAMEUCIQCCgRiFFnSus15W8aFJl+f5W3Ey
dAj4VmjDEGz8NQisSQIgLTYqJrpjxT2/AQ7axw/GY2xl1CI43xpahnX+F0mq/tA=
-----END CERTIFICATE-----
-----BEGIN CERTIFICATE-----
MIIBSzCB8qADAgECAhB/m97PHhuMp31jkL82iaDTMAoGCCqGSM49BAMCMBcxFTAT
BgNVBAMTDHNpbmdsZS12YWxpZDAeFw0xOTA0MDMyMjA0MDlaFw0yOTAyMDkyMjA0
MDlaMBcxFTATBgNVBAMTDHNpbmdsZS12YWxpZDBZMBMGByqGSM49AgEGCCqGSM49
AwEHA0IABIuoCNWwV9sgOQlM3yCg5ZpO8tAg0qhp2CygD3lhRRR6SshuSzsHdpA/
RQogNbUzWhZzgeZ/3LdN97yUdh9ZWIGjIDAeMA4GA1UdDwEB/wQEAwIHgDAMBgNV
HRMBAf8EAjAAMAoGCCqGSM49BAMCA0gAMEUCIQCCgRiFFnSus15W8aFJl+f5W3Ey
dAj4VmjDEGz8NQisSQIgLTYqJrpjxT2/AQ7axw/GY2xl1CI43xpahnX+F0mq/tA=
-----END CERTIFICATE-----`)

		pemkeydata := []byte(`-----BEGIN EC PRIVATE KEY-----
Proc-Type: 4,ENCRYPTED
DEK-Info: AES-256-CBC,1171146700781c20abde723841174005

MXY7uaLhfcLSUHytUu5ogGBRJnqRB1tdELobqKqWV30tJKk1dJKplMKMLbYvcxn/
yJNjFR1T1EBoNgfaFOTe9meFmp7KEJ0Ebx9421+NeAfSWjwlp03c1/oKiJSto8b3
0CSw1eQQmTa/wNnvpzOEM5qnlySrVBTLeNIbiB56NGc=
-----END EC PRIVATE KEY-----`)

		Convey("When I call ReadCertificate", func() {

			cert, key, err := ReadCertificate(pemcertdata, pemkeydata, "secret")

			Convey("Then err should be nil", func() {
				So(err, ShouldBeNil)
			})

			Convey("Then cert should be correct", func() {
				So(cert, ShouldNotBeNil)
			})

			Convey("Then key should be correct", func() {
				So(key, ShouldNotBeNil)
			})
		})
	})

	Convey("Given I have a multiple pem data but with an error", t, func() {

		pemcertdata := []byte(`-----BEGIN CERTIFICATE-----
MIIBSzCB8qADAgECAhB/m97PHhuMp31jkL82iaDTMAoGCCqGSM49BAMCMBcxFTAT
BgNVBAMTDHNpbmdsZS12YWxpZDAeFw0xOTA0MDMyMjA0MDlaFw0yOTAyMDkyMjA0
MDlaMBcxFTATBgNVBAMTDHNpbmdsZS12YWxpZDBZMBMGByqGSM49AgEGCCqGSM49
AwEHA0IABIuoCNWwV9sgOQlM3yCg5ZpO8tAg0qhp2CygD3lhRRR6SshuSzsHdpA/
RQogNbUzWhZzgeZ/3LdN97yUdh9ZWIGjIDAeMA4GA1UdDwEB/wQEAwIHgDAMBgNV
HRMBAf8EAjAAMAoGCCqGSM49BAMCA0gAMEUCIQCCgRiFFnSus15W8aFJl+f5W3Ey
dAj4VmjDEGz8NQisSQIgLTYqJrpjxT2/AQ7axw/GY2xl1CI43xpahnX+F0mq/tA=
-----END CERTIFICATE-----
-----BEGIN CERTIFICATE-----
MIIBSzCB8qADAgECAhB/m97PHhuMp31jkL82iaDTMAoGCCqGSM49BAMCMBcxFTAT
BgNVBAMTDHNpbmdsZS12YWxpZDAeFw0xOTA0MDMyMjA0MDlaFw0yOTAyMDkyMjA0
MDlaMBcxFTATBgNVBAMTDHNpbmdsZS12YWxpZDBZMBMGByqGSM49AgEGCCqGSM49
AwEHA0IABIuoCNWwV9sgOQlM3yCg5ZpO8tAg0qhp2CygD3lhRRR6SshuSzsHdpA/
RQogNbUzWhZzgeZ/3LdN97yUdh9ZWIGjIDAeMA4GA1UdDwEB/wQEAwIHgDAMBgNV
HRMBAf8EAjAAMAoGCCqGSM49BAMCA0gAMEUCIQCCgRiFFnSus15W8aFJl+f5W3Ey
dAj4VmjDEGz8NQisSQIgLTYqJrpjxT2/AQ7axw/GY2xl1CI43xpahnX+F0mq/tA=
-----END CERTIFICATE-----`)

		pemkeydata := []byte(`-----BEGIN EC PRIVATE KEY-----
Proc-Type: 4,ENCRYPTED
DEK-Info: AES-256-CBC,1171146700781c20abde723841174005

MXY7uaLhfcLSUHytUu5ogGBRJnqRB1tdELobqKqWV30tJKk1dJKplMKMLbYvcxn/
yJNjFR1T1EBoNgfaFOTe9meFmp7KEJ0Ebx9421+NeAfSWjwlp03c1/oKiJSto8b3
0CSw1eQQmTa/wNnvpzOEM5qnlySrVBTLeNIbiB56NGc=
-----END EC PRIVATE KEY-----`)

		Convey("When I call ReadCertificate", func() {

			cert, key, err := ReadCertificate(pemcertdata, pemkeydata, "not-secret")

			Convey("Then err should not be nil", func() {
				So(err, ShouldNotBeNil)
			})

			Convey("Then cert should be correct", func() {
				So(cert, ShouldBeNil)
			})

			Convey("Then key should be correct", func() {
				So(key, ShouldBeNil)
			})
		})
	})
}

func TestReadCertificatePEM(t *testing.T) {

	Convey("Given I have a path with a correct single cert", t, func() {

		Convey("When I call ReadCertificatePEM", func() {

			cert, key, err := ReadCertificatePEM("./fixtures/single-valid-cert.pem", "./fixtures/single-valid-key.pem", "")

			Convey("Then err should be nil", func() {
				So(err, ShouldBeNil)
			})

			Convey("Then cert should be correct", func() {
				So(cert, ShouldNotBeNil)
			})

			Convey("Then key should be correct", func() {
				So(key, ShouldNotBeNil)
			})
		})
	})

	Convey("Given I have an invalid cert path", t, func() {

		Convey("When I call ReadCertificatePEM", func() {

			cert, key, err := ReadCertificatePEM("./fixtures/not.pem", "./fixtures/single-valid-key.pem", "")

			Convey("Then err should not be nil", func() {
				So(err, ShouldNotBeNil)
				So(err.Error(), ShouldEqual, "unable to read cert pem file: open ./fixtures/not.pem: no such file or directory")
			})

			Convey("Then cert should be correct", func() {
				So(cert, ShouldBeNil)
			})

			Convey("Then key should be correct", func() {
				So(key, ShouldBeNil)
			})
		})
	})

	Convey("Given I have an invalid key path", t, func() {

		Convey("When I call ReadCertificatePEM", func() {

			cert, key, err := ReadCertificatePEM("./fixtures/single-valid-cert.pem", "./fixtures/not.pem", "")

			Convey("Then err should not be nil", func() {
				So(err, ShouldNotBeNil)
				So(err.Error(), ShouldEqual, "unable to read key pem file: open ./fixtures/not.pem: no such file or directory")
			})

			Convey("Then cert should be correct", func() {
				So(cert, ShouldBeNil)
			})

			Convey("Then key should be correct", func() {
				So(key, ShouldBeNil)
			})
		})
	})
}<|MERGE_RESOLUTION|>--- conflicted
+++ resolved
@@ -91,11 +91,7 @@
 
 				Convey("Then err should be nil", func() {
 					So(err, ShouldNotBeNil)
-<<<<<<< HEAD
-					So(err.Error(), ShouldEqual, `unable to parse certificate: x509: malformed certificate`)
-=======
 					So(err.Error(), ShouldStartWith, `unable to parse certificate:`)
->>>>>>> fb6e83db
 				})
 			})
 
@@ -220,11 +216,7 @@
 
 			Convey("Then err should not be nil", func() {
 				So(err, ShouldNotBeNil)
-<<<<<<< HEAD
-				So(err.Error(), ShouldStartWith, "unable to parse certificate: x509: malformed certificate")
-=======
 				So(err.Error(), ShouldStartWith, "unable to parse certificate:")
->>>>>>> fb6e83db
 			})
 
 			Convey("Then certs should be correct", func() {
@@ -724,10 +716,6 @@
 
 			Convey("Then err should not be nil", func() {
 				So(err, ShouldNotBeNil)
-<<<<<<< HEAD
-				So(err.Error(), ShouldEqual, "x509: malformed certificate")
-=======
->>>>>>> fb6e83db
 			})
 
 			Convey("Then certs should be correct", func() {
